--- conflicted
+++ resolved
@@ -41,60 +41,6 @@
 // transform_reduce (version with two binary functions, according to draft N4659)
 //------------------------------------------------------------------------
 
-<<<<<<< HEAD
-template< class _Tp, class _BinaryOperation1, class _IsArithmeticIsVector>
-struct brick_transform_reduce_imp {
-
-    template<class _ForwardIterator1, class _ForwardIterator2, class _BinaryOperation2>
-    _Tp operator()(_ForwardIterator1 __first1, _ForwardIterator1 __last1, _ForwardIterator2 __first2,
-                 _Tp __init, _BinaryOperation1 __binary_op1, _BinaryOperation2 __binary_op2) noexcept {
-        return std::inner_product(__first1, __last1, __first2, __init, __binary_op1, __binary_op2);
-    }
-
-    template< class _ForwardIterator, class _UnaryOperation>
-    _Tp operator()(_ForwardIterator __first, _ForwardIterator __last, _Tp __init,
-                 _BinaryOperation1 __binary_op, _UnaryOperation __unary_op) noexcept {
-        for (; __first != __last; ++__first) {
-            __init = __binary_op(__init, __unary_op(*__first));
-        }
-        return __init;
-    }
-};
-
-template< class _Tp>
-struct brick_transform_reduce_imp<_Tp, std::plus<_Tp>, /*_IsArithmeticIsVector*/ std::true_type> {
-
-    template<class _RandomAccessIterator1, class _RandomAccessIterator2, class _BinaryOperation2>
-    _Tp operator()(_RandomAccessIterator1 __first1, _RandomAccessIterator1 __last1, _RandomAccessIterator2 __first2, _Tp __init,
-                   std::plus<_Tp>, _BinaryOperation2 __binary_op2) noexcept {
-        return unseq_backend::simd_transform_reduce(__first1, __last1 - __first1, __first2, __init, __binary_op2);
-    }
-
-    template< class _RandomAccessIterator, class _UnaryOperation>
-    _Tp operator()(_RandomAccessIterator __first, _RandomAccessIterator __last, _Tp __init,
-                   std::plus<_Tp>, _UnaryOperation __unary_op) noexcept {
-        return unseq_backend::simd_transform_reduce(__first, __last - __first, __init, __unary_op);
-    }
-};
-
-template<class _ForwardIterator1, class _ForwardIterator2, class _Tp, class _BinaryOperation1, class _BinaryOperation2>
-_Tp brick_transform_reduce(_ForwardIterator1 __first1, _ForwardIterator1 __last1, _ForwardIterator2 __first2, _Tp __init,
-                           _BinaryOperation1 __binary_op1, _BinaryOperation2 __binary_op2, /*__is_vector=*/std::true_type) noexcept {
-    return internal::brick_transform_reduce_imp< _Tp, _BinaryOperation1, std::integral_constant<bool, std::is_arithmetic<_Tp>::value>>()(__first1, __last1, __first2, __init, __binary_op1, __binary_op2);
-}
-
-template<class _ForwardIterator1, class _ForwardIterator2, class _Tp, class _BinaryOperation1, class _BinaryOperation2>
-_Tp brick_transform_reduce(_ForwardIterator1 __first1, _ForwardIterator1 __last1, _ForwardIterator2 __first2, _Tp __init,
-                           _BinaryOperation1 __binary_op1, _BinaryOperation2 __binary_op2, /*__is_vector=*/std::false_type) noexcept {
-  return internal::brick_transform_reduce_imp< _Tp, _BinaryOperation1, std::false_type>()(__first1, __last1, __first2, __init, __binary_op1, __binary_op2);
-}
-
-template<class _ForwardIterator1, class _ForwardIterator2, class _Tp, class _BinaryOperation1, class _BinaryOperation2, class _IsVector>
-_Tp pattern_transform_reduce(_ForwardIterator1 __first1, _ForwardIterator1 __last1, _ForwardIterator2 __first2, _Tp __init,
-                             _BinaryOperation1 __binary_op1, _BinaryOperation2 __binary_op2, _IsVector __is_vector,
-                             /*is_parallel=*/std::false_type) noexcept {
-    return internal::brick_transform_reduce(__first1, __last1, __first2, __init, __binary_op1, __binary_op2, __is_vector);
-=======
 template<class _ForwardIterator1, class _ForwardIterator2, class _Tp, class _BinaryOperation1, class _BinaryOperation2>
 _Tp brick_transform_reduce(_ForwardIterator1 __first1, _ForwardIterator1 __last1, _ForwardIterator2 __first2, _Tp __init, _BinaryOperation1 __binary_op1, _BinaryOperation2 __binary_op2, /*is_vector=*/std::false_type) noexcept {
     return std::inner_product(__first1, __last1, __first2, __init, __binary_op1, __binary_op2);
@@ -109,7 +55,6 @@
 template<class _ForwardIterator1, class _ForwardIterator2, class _Tp, class _BinaryOperation1, class _BinaryOperation2, class _IsVector>
 _Tp pattern_transform_reduce(_ForwardIterator1 __first1, _ForwardIterator1 __last1, _ForwardIterator2 __first2, _Tp __init, _BinaryOperation1 __binary_op1, _BinaryOperation2 __binary_op2, _IsVector __is_vector, /*is_parallel=*/std::false_type) noexcept {
     return brick_transform_reduce(__first1, __last1, __first2, __init, __binary_op1, __binary_op2, __is_vector);
->>>>>>> 38aa8ab2
 }
 
 template<class _RandomAccessIterator1, class _RandomAccessIterator2, class _Tp, class _BinaryOperation1, class _BinaryOperation2,
@@ -133,32 +78,6 @@
 // transform_reduce (version with unary and binary functions)
 //------------------------------------------------------------------------
 
-<<<<<<< HEAD
-template< class _ForwardIterator, class _Tp, class _UnaryOperation, class _BinaryOperation >
-_Tp brick_transform_reduce(_ForwardIterator __first, _ForwardIterator __last, _Tp __init, _BinaryOperation __binary_op,
-                           _UnaryOperation __unary_op, /*is_vector=*/std::true_type) noexcept {
-    return internal::brick_transform_reduce_imp< _Tp, _BinaryOperation,
-                                       std::integral_constant<bool, std::is_arithmetic<_Tp>::value> >()(__first, __last, __init,
-                                                                                                        __binary_op, __unary_op);
-}
-
-template< class _ForwardIterator, class _Tp, class _BinaryOperation, class _UnaryOperation >
-_Tp brick_transform_reduce(_ForwardIterator __first, _ForwardIterator __last, _Tp __init, _BinaryOperation __binary_op,
-                           _UnaryOperation __unary_op, /*is_vector=*/std::false_type) noexcept {
-    return internal::brick_transform_reduce_imp< _Tp, _BinaryOperation, std::false_type >()(__first, __last, __init, __binary_op, __unary_op);
-}
-
-template<class _ForwardIterator, class _Tp, class _BinaryOperation, class _UnaryOperation, class _IsVector>
-_Tp pattern_transform_reduce(_ForwardIterator __first, _ForwardIterator __last, _Tp __init, _BinaryOperation __binary_op,
-                             _UnaryOperation __unary_op, _IsVector __is_vector, /*is_parallel=*/std::false_type ) noexcept {
-    return internal::brick_transform_reduce(__first, __last, __init, __binary_op, __unary_op, __is_vector);
-}
-
-template<class _ForwardIterator, class _Tp, class _BinaryOperation, class _UnaryOperation, class _IsVector>
-_Tp pattern_transform_reduce(_ForwardIterator __first, _ForwardIterator __last, _Tp __init, _BinaryOperation __binary_op,
-                             _UnaryOperation __unary_op, _IsVector __is_vector, /*is_parallel=*/std::true_type) {
-    return internal::except_handler([&]() {
-=======
 template< class _ForwardIterator, class _Tp, class _BinaryOperation, class _UnaryOperation >
 _Tp brick_transform_reduce(_ForwardIterator __first, _ForwardIterator __last, _Tp __init, _BinaryOperation __binary_op, _UnaryOperation __unary_op, /*is_vector=*/std::false_type) noexcept {
     for (; __first != __last; ++__first) {
@@ -181,18 +100,12 @@
 template<class _ForwardIterator, class _Tp, class _BinaryOperation, class _UnaryOperation, class _IsVector>
 _Tp pattern_transform_reduce(_ForwardIterator __first, _ForwardIterator __last, _Tp __init, _BinaryOperation __binary_op, _UnaryOperation __unary_op, _IsVector __is_vector, /*is_parallel=*/std::true_type) {
     return except_handler([&]() {
->>>>>>> 38aa8ab2
         return par_backend::parallel_transform_reduce(__first, __last,
             [__unary_op](_ForwardIterator __i) mutable {return __unary_op(*__i); },
             __init,
             __binary_op,
-<<<<<<< HEAD
-            [__unary_op, __binary_op, __is_vector](_ForwardIterator i, _ForwardIterator j, _Tp __init) {
-              return internal::brick_transform_reduce(i, j, __init, __binary_op, __unary_op, __is_vector);
-=======
             [__unary_op, __binary_op, __is_vector](_ForwardIterator __i, _ForwardIterator __j, _Tp __init) {
             return brick_transform_reduce(__i, __j, __init, __binary_op, __unary_op, __is_vector);
->>>>>>> 38aa8ab2
         });
     });
 }
@@ -208,16 +121,10 @@
 template<class _ForwardIterator, class _OutputIterator, class _UnaryOperation, class _Tp, class _BinaryOperation>
 std::pair<_OutputIterator,_Tp> brick_transform_scan(_ForwardIterator __first, _ForwardIterator __last, _OutputIterator __result,
                                                     _UnaryOperation __unary_op, _Tp __init, _BinaryOperation __binary_op,
-<<<<<<< HEAD
-                                                    /*Inclusive*/ std::false_type) noexcept {
-    for(; __first!=__last; ++__first, ++__result ) {
-        *__result = __init;
-=======
                                                     /*Inclusive*/ std::false_type, /*is_vector=*/std::false_type) noexcept {
     for(; __first!=__last; ++__first, ++__result ) {
         *__result = __init;
 __PSTL_PRAGMA_FORCEINLINE
->>>>>>> 38aa8ab2
         __init = __binary_op(__init,__unary_op(*__first));
     }
     return std::make_pair(__result,__init);
@@ -227,41 +134,15 @@
 template<class _ForwardIterator, class _OutputIterator, class _UnaryOperation, class _Tp, class _BinaryOperation>
 std::pair<_OutputIterator,_Tp> brick_transform_scan(_ForwardIterator __first, _ForwardIterator __last, _OutputIterator __result,
                                                     _UnaryOperation __unary_op, _Tp __init, _BinaryOperation __binary_op,
-<<<<<<< HEAD
-                                                    /*Inclusive*/std::true_type) noexcept {
-    for(; __first!=__last; ++__first, ++__result ) {
-=======
                                                     /*Inclusive*/std::true_type, /*is_vector=*/std::false_type) noexcept {
     for(; __first!=__last; ++__first, ++__result ) {
 __PSTL_PRAGMA_FORCEINLINE
->>>>>>> 38aa8ab2
         __init = __binary_op(__init,__unary_op(*__first));
         *__result = __init;
     }
     return std::make_pair(__result,__init);
 }
 
-<<<<<<< HEAD
-template<class _ForwardIterator, class _OutputIterator, class _UnaryOperation, class _Tp, class _BinaryOperation,
-         class _Inclusive, class _IsVector>
-_OutputIterator pattern_transform_scan(_ForwardIterator __first, _ForwardIterator __last, _OutputIterator __result,
-                                       _UnaryOperation __unary_op, _Tp __init, _BinaryOperation __binary_op, _Inclusive,
-                                       _IsVector, /*is_parallel=*/std::false_type ) noexcept {
-    return internal::brick_transform_scan(__first, __last, __result, __unary_op, __init, __binary_op, _Inclusive()).first;
-}
-
-template<class _RandomAccessIterator, class _OutputIterator, class _UnaryOperation, class _Tp, class _BinaryOperation,
-         class _Inclusive, class _IsVector>
-_OutputIterator pattern_transform_scan(_RandomAccessIterator __first, _RandomAccessIterator __last, _OutputIterator __result,
-                                       _UnaryOperation __unary_op, _Tp __init, _BinaryOperation __binary_op, _Inclusive,
-                                       _IsVector __is_vector, /*is_parallel=*/std::true_type ) {
-    typedef typename std::iterator_traits<_RandomAccessIterator>::difference_type _DifferenceType;
-
-    return internal::except_handler([=]() {
-        par_backend::parallel_transform_scan(
-            __last-__first,
-            [__first, __unary_op](size_t __i) mutable {return __unary_op(__first[__i]); },
-=======
 // type is arithmetic and binary operation is a user defined operation.
 template<typename _Tp, typename _BinaryOperation>
 using is_arithmetic_udop = std::integral_constant<bool, std::is_arithmetic<_Tp>::value && !std::is_same<_BinaryOperation, std::plus<_Tp>>::value>;
@@ -305,18 +186,11 @@
         par_backend::parallel_transform_scan(
            __last-__first,
             [__first, __unary_op](_DifferenceType __i) mutable {return __unary_op(__first[__i]); },
->>>>>>> 38aa8ab2
             __init,
             __binary_op,
             [__first, __unary_op, __binary_op, __is_vector](_DifferenceType __i, _DifferenceType __j, _Tp __init) {
               return internal::brick_transform_reduce(__first + __i, __first + __j, __init, __binary_op, __unary_op, __is_vector);
         },
-<<<<<<< HEAD
-        [__first, __unary_op, __binary_op, __result](_DifferenceType __i, _DifferenceType __j, _Tp __init) {
-          return internal::brick_transform_scan(__first + __i, __first + __j, __result + __i, __unary_op, __init, __binary_op, _Inclusive()).second;
-        });
-        return __result + (__last - __first);
-=======
         [__first, __unary_op, __binary_op, __result, __is_vector](_DifferenceType __i, _DifferenceType __j, _Tp __init) {
           return internal::brick_transform_scan(__first + __i, __first + __j, __result + __i, __unary_op, __init, __binary_op, _Inclusive(), __is_vector).second;
         });
@@ -348,7 +222,6 @@
         },
         [](_Tp __res) { });
         return __result + (__last - __first);
->>>>>>> 38aa8ab2
     });
 }
 
@@ -363,13 +236,6 @@
     return std::adjacent_difference(__first, __last, __d_first, __op);
 }
 
-<<<<<<< HEAD
-template<class _ForwardIterator, class _OutputIterator, class _BinaryOperation>
-_OutputIterator brick_adjacent_difference(_ForwardIterator __first, _ForwardIterator __last, _OutputIterator __d_first,
-                                          _BinaryOperation __op, /*is_vector*/ std::true_type) noexcept {
-    __PSTL_PRAGMA_MESSAGE("Vectorial algorithm unimplemented, referenced to serial");
-    return std::adjacent_difference(__first, __last, __d_first, __op);
-=======
 template<class _ForwardIterator1, class _ForwardIterator2, class BinaryOperation>
 _ForwardIterator2 brick_adjacent_difference(_ForwardIterator1 __first, _ForwardIterator1 __last, _ForwardIterator2 __d_first, BinaryOperation __op, /*is_vector=*/std::true_type) noexcept {
     assert(__first != __last);
@@ -382,7 +248,6 @@
             *out = __val;
         });
     return __d_first + (__last - __first);
->>>>>>> 38aa8ab2
 }
 
 template<class _ForwardIterator, class _OutputIterator, class _BinaryOperation, class _IsVector>
@@ -391,13 +256,6 @@
     return internal::brick_adjacent_difference(__first, __last, __d_first, __op, __is_vector);
 }
 
-<<<<<<< HEAD
-template<class _ForwardIterator, class _OutputIterator, class _BinaryOperation, class _IsVector>
-_OutputIterator pattern_adjacent_difference(_ForwardIterator __first, _ForwardIterator __last, _OutputIterator __d_first,
-                                            _BinaryOperation __op, _IsVector __is_vector, /*is_parallel*/ std::true_type) noexcept {
-    __PSTL_PRAGMA_MESSAGE("Parallel algorithm unimplemented, referenced to serial");
-    return internal::brick_adjacent_difference(__first, __last, __d_first, __op, __is_vector);
-=======
 template<class _ForwardIterator1, class _ForwardIterator2, class _BinaryOperation, class _IsVector>
 _ForwardIterator2 pattern_adjacent_difference(_ForwardIterator1 __first, _ForwardIterator1 __last, _ForwardIterator2 __d_first, _BinaryOperation __op, _IsVector __is_vector, /*is_parallel=*/std::true_type) {
     assert(__first != __last);
@@ -412,7 +270,6 @@
         }, __is_vector);
     });
     return __d_first + (__last - __first);
->>>>>>> 38aa8ab2
 }
 
 } // namespace internal
